--- conflicted
+++ resolved
@@ -4,6 +4,10 @@
 	"context"
 	"encoding/json"
 	"fmt"
+	"log"
+	"math/rand"
+	"time"
+
 	"log"
 	"math/rand"
 	"time"
@@ -48,13 +52,8 @@
 		return err
 	}
 	
-<<<<<<< HEAD
 	err = json.Unmarshal(data, model)
 	log.Printf("get cache %s|%v err %v", key, data, err)
-=======
-	err = json.Unmarshal(data, &model)
-	log.Printf("get cache %s| err %v", key, err)
->>>>>>> 2ee5a271
 	return err
 }
 
@@ -64,11 +63,7 @@
 		return err
 	}
 	duration = GenRandomDuration(duration)
-<<<<<<< HEAD
 	log.Printf("set cache %s|%v data: %v with duration %s", key, model, data, duration.String())
-=======
-	log.Printf("set cache %s| with duration %s", key, duration.String())
->>>>>>> 2ee5a271
 	return Cache.Set(context.Background(), key, data, store.WithExpiration(duration))
 }
 
